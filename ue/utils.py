import json
from typing import Optional

from ue.base import UEBase

__all__ = [
    'get_clean_namespaced_name',
    'get_clean_name',
    'get_property',
    'sanitise_output',
    'clean_float',
    'clean_double',
]


def get_clean_namespaced_name(ns: UEBase, name: UEBase) -> str:
    ns_str = get_clean_name(ns, None)
    name_str = get_clean_name(name, '<unknown>')
    if ns_str:
        return f'{ns_str}::{name_str}'

    return name_str  # type: ignore


def get_clean_name(obj: UEBase, fallback: str = None) -> Optional[str]:
    if obj is None:
        return fallback
    elif obj.__class__.__name__ in ('NameIndex', 'StringProperty', 'NameProperty'):
        value = str(obj).strip()
        return fallback if value == 'None' else value
    elif obj.__class__.__name__ in ('ObjectIndex', 'ObjectProperty'):
        return get_clean_name(obj.value, fallback)
    elif obj.__class__.__name__ in ('ImportTableItem', 'ExportTableItem'):
        return get_clean_name(obj.name, fallback)

    return fallback


def get_property(export, name) -> Optional[UEBase]:
    for prop in export.properties:
        if str(prop.header.name) == name:
            return prop.value

    return None


<<<<<<< HEAD
def sanitise_output(data):
    '''
    Prepare data for output as JSON, removing references to the UE tree so they can be freed.
    '''
    # Convert anything with a format_for_json method
    fmt = getattr(data, 'format_for_json', None)
    if fmt:
        data = sanitise_output(fmt())
=======
def property_serialiser(obj):
    if hasattr(obj, 'format_for_json'):
        return obj.format_for_json()

    if isinstance(obj, UEBase):
        return str(obj)

    return json._default_encoder.default(obj)  # pylint: disable=protected-access


def sanitise_output(node):
    '''
    Prepare data for output as JSON, removing references to the UE tree so they can be freed.
    '''
    if node is None:
        return None

    if isinstance(node, (int, str)):
        return node

    if isinstance(node, float):
        return clean_double(node)

    format_for_json = getattr(node, 'format_for_json', None)
    if format_for_json:
        return sanitise_output(format_for_json())

    skip_level_name = getattr(node, 'skip_level_field', None)
    if skip_level_name:
        sub_node = node.field_values.get(skip_level_name, None)
        if sub_node is not None:
            return sanitise_output(sub_node)
>>>>>>> f1091b30

    if isinstance(node, UEBase):
        fields = getattr(node, 'field_order', None) or node.field_values.keys()
        return {name: sanitise_output(node.field_values[name]) for name in fields}

    if isinstance(node, (list, tuple)):
        return [sanitise_output(value) for value in node]

    if isinstance(node, dict):
        return {sanitise_output(k): sanitise_output(v) for k, v in node.items()}

    raise TypeError(f"Unexpected node type {type(node)}")


def clean_float(value):
    '''Round to 7 significant figures. Should be used for outputting all single-precision float data.'''
    if value is None:
        return None
    value = float(format(value, '.7g'))
    int_value = int(value)
    if value == int_value:
        return int_value
    else:
        return value


def clean_double(value):
    '''Round to 9 significant figures. Should be used for outputting all double-precision float data.'''
    if value is None:
        return None
    value = float(format(value, '.9g'))
    int_value = int(value)
    if value == int_value:
        return int_value
    else:
        return value
<|MERGE_RESOLUTION|>--- conflicted
+++ resolved
@@ -1,125 +1,104 @@
-import json
-from typing import Optional
-
-from ue.base import UEBase
-
-__all__ = [
-    'get_clean_namespaced_name',
-    'get_clean_name',
-    'get_property',
-    'sanitise_output',
-    'clean_float',
-    'clean_double',
-]
-
-
-def get_clean_namespaced_name(ns: UEBase, name: UEBase) -> str:
-    ns_str = get_clean_name(ns, None)
-    name_str = get_clean_name(name, '<unknown>')
-    if ns_str:
-        return f'{ns_str}::{name_str}'
-
-    return name_str  # type: ignore
-
-
-def get_clean_name(obj: UEBase, fallback: str = None) -> Optional[str]:
-    if obj is None:
-        return fallback
-    elif obj.__class__.__name__ in ('NameIndex', 'StringProperty', 'NameProperty'):
-        value = str(obj).strip()
-        return fallback if value == 'None' else value
-    elif obj.__class__.__name__ in ('ObjectIndex', 'ObjectProperty'):
-        return get_clean_name(obj.value, fallback)
-    elif obj.__class__.__name__ in ('ImportTableItem', 'ExportTableItem'):
-        return get_clean_name(obj.name, fallback)
-
-    return fallback
-
-
-def get_property(export, name) -> Optional[UEBase]:
-    for prop in export.properties:
-        if str(prop.header.name) == name:
-            return prop.value
-
-    return None
-
-
-<<<<<<< HEAD
-def sanitise_output(data):
-    '''
-    Prepare data for output as JSON, removing references to the UE tree so they can be freed.
-    '''
-    # Convert anything with a format_for_json method
-    fmt = getattr(data, 'format_for_json', None)
-    if fmt:
-        data = sanitise_output(fmt())
-=======
-def property_serialiser(obj):
-    if hasattr(obj, 'format_for_json'):
-        return obj.format_for_json()
-
-    if isinstance(obj, UEBase):
-        return str(obj)
-
-    return json._default_encoder.default(obj)  # pylint: disable=protected-access
-
-
-def sanitise_output(node):
-    '''
-    Prepare data for output as JSON, removing references to the UE tree so they can be freed.
-    '''
-    if node is None:
-        return None
-
-    if isinstance(node, (int, str)):
-        return node
-
-    if isinstance(node, float):
-        return clean_double(node)
-
-    format_for_json = getattr(node, 'format_for_json', None)
-    if format_for_json:
-        return sanitise_output(format_for_json())
-
-    skip_level_name = getattr(node, 'skip_level_field', None)
-    if skip_level_name:
-        sub_node = node.field_values.get(skip_level_name, None)
-        if sub_node is not None:
-            return sanitise_output(sub_node)
->>>>>>> f1091b30
-
-    if isinstance(node, UEBase):
-        fields = getattr(node, 'field_order', None) or node.field_values.keys()
-        return {name: sanitise_output(node.field_values[name]) for name in fields}
-
-    if isinstance(node, (list, tuple)):
-        return [sanitise_output(value) for value in node]
-
-    if isinstance(node, dict):
-        return {sanitise_output(k): sanitise_output(v) for k, v in node.items()}
-
-    raise TypeError(f"Unexpected node type {type(node)}")
-
-
-def clean_float(value):
-    '''Round to 7 significant figures. Should be used for outputting all single-precision float data.'''
-    if value is None:
-        return None
-    value = float(format(value, '.7g'))
-    int_value = int(value)
-    if value == int_value:
-        return int_value
-    else:
-        return value
-
-
-def clean_double(value):
-    '''Round to 9 significant figures. Should be used for outputting all double-precision float data.'''
-    if value is None:
-        return None
-    value = float(format(value, '.9g'))
-    int_value = int(value)
-    if value == int_value:
-        return int_value
-    else:
-        return value
+import json
+from typing import Optional
+
+from ue.base import UEBase
+
+__all__ = [
+    'get_clean_namespaced_name',
+    'get_clean_name',
+    'get_property',
+    'sanitise_output',
+    'clean_float',
+    'clean_double',
+]
+
+
+def get_clean_namespaced_name(ns: UEBase, name: UEBase) -> str:
+    ns_str = get_clean_name(ns, None)
+    name_str = get_clean_name(name, '<unknown>')
+    if ns_str:
+        return f'{ns_str}::{name_str}'
+
+    return name_str  # type: ignore
+
+
+def get_clean_name(obj: UEBase, fallback: str = None) -> Optional[str]:
+    if obj is None:
+        return fallback
+    elif obj.__class__.__name__ in ('NameIndex', 'StringProperty', 'NameProperty'):
+        value = str(obj).strip()
+        return fallback if value == 'None' else value
+    elif obj.__class__.__name__ in ('ObjectIndex', 'ObjectProperty'):
+        return get_clean_name(obj.value, fallback)
+    elif obj.__class__.__name__ in ('ImportTableItem', 'ExportTableItem'):
+        return get_clean_name(obj.name, fallback)
+
+    return fallback
+
+
+def get_property(export, name) -> Optional[UEBase]:
+    for prop in export.properties:
+        if str(prop.header.name) == name:
+            return prop.value
+
+    return None
+
+
+def sanitise_output(node):
+    '''
+    Prepare data for output as JSON, removing references to the UE tree so they can be freed.
+    '''
+    if node is None:
+        return None
+
+    if isinstance(node, (int, str)):
+        return node
+
+    if isinstance(node, float):
+        return clean_double(node)
+
+    format_for_json = getattr(node, 'format_for_json', None)
+    if format_for_json:
+        return sanitise_output(format_for_json())
+
+    skip_level_name = getattr(node, 'skip_level_field', None)
+    if skip_level_name:
+        sub_node = node.field_values.get(skip_level_name, None)
+        if sub_node is not None:
+            return sanitise_output(sub_node)
+
+    if isinstance(node, UEBase):
+        fields = getattr(node, 'field_order', None) or node.field_values.keys()
+        return {name: sanitise_output(node.field_values[name]) for name in fields}
+
+    if isinstance(node, (list, tuple)):
+        return [sanitise_output(value) for value in node]
+
+    if isinstance(node, dict):
+        return {sanitise_output(k): sanitise_output(v) for k, v in node.items()}
+
+    raise TypeError(f"Unexpected node type {type(node)}")
+
+
+def clean_float(value):
+    '''Round to 7 significant figures. Should be used for outputting all single-precision float data.'''
+    if value is None:
+        return None
+    value = float(format(value, '.7g'))
+    int_value = int(value)
+    if value == int_value:
+        return int_value
+    else:
+        return value
+
+
+def clean_double(value):
+    '''Round to 9 significant figures. Should be used for outputting all double-precision float data.'''
+    if value is None:
+        return None
+    value = float(format(value, '.9g'))
+    int_value = int(value)
+    if value == int_value:
+        return int_value
+    else:
+        return value