--- conflicted
+++ resolved
@@ -1,11 +1,7 @@
 {
     "_meta": {
         "hash": {
-<<<<<<< HEAD
-            "sha256": "256b628a94ecbc731d7d37f672c56aa24952c26aef8e24e9581dd519e947aad1"
-=======
-            "sha256": "cc80497b26722911d585db40eb2cae857b4de8a641517e6f256e182c88c3a998"
->>>>>>> 91043160
+            "sha256": "4974f8c31191ede5ea9bda1c6ff7a2a27d7274aa31f2d065aa6bb8f6440377c5"
         },
         "pipfile-spec": 6,
         "requires": {
@@ -243,17 +239,10 @@
         },
         "jsonschema": {
             "hashes": [
-<<<<<<< HEAD
-                "sha256:5f9c0a719ca2ce14c5de2fd350a64fd2d13e8539db29836a86adc990bb1a068f",
-                "sha256:8d4a2b7b6c2237e0199c8ea1a6d3e05bf118e289ae2b9d7ba444182a2959560d"
-            ],
-            "version": "==3.0.2"
-=======
                 "sha256:2fa0684276b6333ff3c0b1b27081f4b2305f0a36cf702a23db50edb141893c3f",
                 "sha256:94c0a13b4a0616458b42529091624e66700a17f847453e52279e35509a5b7631"
             ],
             "version": "==3.1.1"
->>>>>>> 91043160
         },
         "jupyter": {
             "hashes": [
@@ -266,17 +255,10 @@
         },
         "jupyter-client": {
             "hashes": [
-<<<<<<< HEAD
-                "sha256:6a6d415c62179728f6d9295b37356d8f6833e9e01c2b6e1901dc555571f57b21",
-                "sha256:f406f214f9daa92be110d5b83d62f3451ffc73d3522db7350f0554683533ab18"
-            ],
-            "version": "==5.3.3"
-=======
                 "sha256:60e6faec1031d63df57f1cc671ed673dced0ed420f4377ea33db37b1c188b910",
                 "sha256:d0c077c9aaa4432ad485e7733e4d91e48f87b4f4bab7d283d42bb24cbbba0a0f"
             ],
             "version": "==5.3.4"
->>>>>>> 91043160
         },
         "jupyter-console": {
             "hashes": [
@@ -464,28 +446,8 @@
                 "sha256:46642344ce457641f28fc9d1c9ca939b63dadf8df128b86f1b9860e59c73a5e4",
                 "sha256:e7f8af9e3d70f514373bf41aa51bc33af12a6db3f71461ea47fea985defb2c31",
                 "sha256:f15af68f66e664eaa559d4ac8a928111eebd5feda0c11738b5998045224829db"
-<<<<<<< HEAD
             ],
             "version": "==2.0.10"
-=======
-            ],
-            "version": "==2.0.10"
-        },
-        "psutil": {
-            "hashes": [
-                "sha256:028a1ec3c6197eadd11e7b46e8cc2f0720dc18ac6d7aabdb8e8c0d6c9704f000",
-                "sha256:503e4b20fa9d3342bcf58191bbc20a4a5ef79ca7df8972e6197cc14c5513e73d",
-                "sha256:863a85c1c0a5103a12c05a35e59d336e1d665747e531256e061213e2e90f63f3",
-                "sha256:954f782608bfef9ae9f78e660e065bd8ffcfaea780f9f2c8a133bb7cb9e826d7",
-                "sha256:b6e08f965a305cd84c2d07409bc16fbef4417d67b70c53b299116c5b895e3f45",
-                "sha256:bc96d437dfbb8865fc8828cf363450001cb04056bbdcdd6fc152c436c8a74c61",
-                "sha256:cf49178021075d47c61c03c0229ac0c60d5e2830f8cab19e2d88e579b18cdb76",
-                "sha256:d5350cb66690915d60f8b233180f1e49938756fb2d501c93c44f8fb5b970cc63",
-                "sha256:eba238cf1989dfff7d483c029acb0ac4fcbfc15de295d682901f0e2497e6781a"
-            ],
-            "index": "pypi",
-            "version": "==5.6.3"
->>>>>>> 91043160
         },
         "py": {
             "hashes": [
@@ -527,23 +489,9 @@
             "hashes": [
                 "sha256:7e4800063ccfc306a53c461442526c5571e1462f61583506ce97e4da6a1d88c8",
                 "sha256:ca563435f4941d0cb34767301c27bc65c510cb82e90b9ecf9cb52dc2c63caaa0"
-<<<<<<< HEAD
             ],
             "index": "pypi",
             "version": "==5.2.1"
-        },
-        "pytest-mock": {
-            "hashes": [
-                "sha256:34520283d459cdf1d0dbb58a132df804697f1b966ecedf808bbf3d255af8f659",
-                "sha256:f1ab8aefe795204efe7a015900296d1719e7bf0f4a0558d71e8599da1d1309d0"
-            ],
-            "index": "pypi",
-            "version": "==1.11.1"
-=======
-            ],
-            "index": "pypi",
-            "version": "==5.2.1"
->>>>>>> 91043160
         },
         "python-dateutil": {
             "hashes": [
